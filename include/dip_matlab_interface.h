--- conflicted
+++ resolved
@@ -38,18 +38,27 @@
 
 
 /// \file
-/// \brief This file should be included in each MEX file. It defines the
-/// \ref dml namespace. Since it defines functions that are not `inline`,
-/// you will not be able to include this header into more than one source
-/// file that will be linked together.
-
-
-/// \brief The dml namespace contains the interface between *MATLAB* and *DIPlib*. It defines
-/// the functions needed to convert between `mxArray` objects and dip::Image objects.
-// TODO: add more documentation here on how to use the dml interface.
+/// \brief This file should be included in each MEX-file. It defines the `#dml` namespace.
+
+
+/// \brief The `%dml` namespace contains the interface between *MATLAB* and *DIPlib*.
+///
+/// The functions and classes defined in this namespace are meant to be used in *MATLAB* MEX-files.
+/// All functionality is defined within an anonymous namespace to prevent them being exported out of the MEX-file.
+/// This is why they are not shown on this page. See \ref dip_matlab_interface for the full interface functionality.
+//
+// Note that Doxygen doesn't (yet) recognize this link:
+// \ref anonymous_namespace{dip_matlab_interface.h} ["an anonymous namespace"]
+// It might be implemented at some point: http://stackoverflow.com/questions/14166416/doxygen-c-how-to-link-to-anonymous-namespace-variables
 namespace dml {
 
+/// \brief Everything in the `#dml` namespace is defined within this anonymous namespace.
 namespace { // This makes all these functions not visible outside the current compilation unit. Result: the MEX-file will not export these functions.
+
+/// \defgroup dip_matlab_interface *DIPlib*--*MATLAB* interface
+/// \brief Functions to convert image data, function parameters and other arrays to and from *MATLAB*.
+///
+/// \{
 
 // These are the names of the properties we get/set in the dip_image class in MATLAB:
 constexpr char const* imageClassName = "dip_image";
@@ -395,21 +404,12 @@
    try {
       in = GetIntegerArray( mx );
    } catch( dip::Error& ) {
-<<<<<<< HEAD
-      DIP_THROW( "Process array must be an integer array." );
+      DIP_THROW( "Process array must be an integer array" );
    }
    dip::BooleanArray out( nDims, false );
    for( auto ii : in ) {
-      --ii;
-      DIP_THROW_IF(( ii < 0 ) || ( ii >= nDims ), "Process array contains index out of range." );
-=======
-      DIP_THROW( "Process array must be an unsigned integer array" );
-   }
-   dip::BooleanArray out( nDims, false );
-   for( auto ii : in ) {
-      DIP_THROW_IF( ii >= nDims, "Process array contains index out of range" );
->>>>>>> 4aede6ad
-      out[ ii ] = true;
+      DIP_THROW_IF(( ii <= 0 ) || ( ii > nDims ), "Process array contains index out of range" );
+      out[ ii - 1 ] = true;
    }
    return out;
 }
@@ -1103,6 +1103,8 @@
       std::streambuf* stdoutbuf;
 };
 
+/// \}
+
 } // namespace
 } // namespace dml
 
